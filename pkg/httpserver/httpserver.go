// Copyright © 2023 Kaleido, Inc.
//
// SPDX-License-Identifier: Apache-2.0
//
// Licensed under the Apache License, Version 2.0 (the "License");
// you may not use this file except in compliance with the License.
// You may obtain a copy of the License at
//
//     http://www.apache.org/licenses/LICENSE-2.0
//
// Unless required by applicable law or agreed to in writing, software
// distributed under the License is distributed on an "AS IS" BASIS,
// WITHOUT WARRANTIES OR CONDITIONS OF ANY KIND, either express or implied.
// See the License for the specific language governing permissions and
// limitations under the License.

package httpserver

import (
	"context"
	"fmt"
	"net"
	"net/http"
	"os"
	"time"

	"github.com/gorilla/mux"
	"github.com/hyperledger/firefly-common/pkg/config"
	"github.com/hyperledger/firefly-common/pkg/fftls"
	"github.com/hyperledger/firefly-common/pkg/fftypes"
	"github.com/hyperledger/firefly-common/pkg/i18n"
	"github.com/hyperledger/firefly-common/pkg/log"
)

type HTTPServer interface {
	ServeHTTP(ctx context.Context)
	Addr() net.Addr
}

type GoHTTPServer interface {
	Close() error
	Serve(l net.Listener) error
	ServeTLS(l net.Listener, certFile, keyFile string) error
	Shutdown(ctx context.Context) error
}

type httpServer struct {
	name            string
	s               GoHTTPServer
	l               net.Listener
	conf            config.Section
	corsConf        config.Section
	options         ServerOptions
	onClose         chan error
	tlsEnabled      bool
	tlsCertFile     string
	tlsKeyFile      string
	shutdownTimeout time.Duration
}

// ServerOptions are config parameters that are not set from the config, but rather the context
// in which the HTTP server is being used
type ServerOptions struct {
	MaximumRequestTimeout time.Duration
}

func NewHTTPServer(ctx context.Context, name string, r *mux.Router, onClose chan error, conf config.Section, corsConf config.Section, opts ...*ServerOptions) (is HTTPServer, err error) {
	tlsSubSection := conf.SubSection("tls")

	hs := &httpServer{
		name:            name,
		onClose:         onClose,
		conf:            conf,
		corsConf:        corsConf,
		tlsEnabled:      tlsSubSection.GetBool(fftls.HTTPConfTLSEnabled),
		tlsCertFile:     tlsSubSection.GetString(fftls.HTTPConfTLSCertFile),
		tlsKeyFile:      tlsSubSection.GetString(fftls.HTTPConfTLSKeyFile),
		shutdownTimeout: conf.GetDuration(HTTPConfShutdownTimeout),
	}

	for _, o := range opts {
		hs.options = *o
	}
	hs.l, err = createListener(ctx, hs.name, hs.conf)
	if err == nil {
		hs.s, err = hs.createServer(ctx, r)
	}
	return hs, err
}

func (hs *httpServer) Addr() net.Addr {
	return hs.l.Addr()
}

func createListener(ctx context.Context, name string, conf config.Section) (net.Listener, error) {
	listenAddr := fmt.Sprintf("%s:%d", conf.GetString(HTTPConfAddress), conf.GetUint(HTTPConfPort))
	listener, err := net.Listen("tcp", listenAddr)
	if err != nil {
		return nil, i18n.WrapError(ctx, err, i18n.MsgAPIServerStartFailed, listenAddr)
	}
	log.L(ctx).Infof("%s listening on HTTP %s", name, listener.Addr())
	return listener, err
}

func (hs *httpServer) createServer(ctx context.Context, r *mux.Router) (srv *http.Server, err error) {
<<<<<<< HEAD

	// Support client auth
	clientAuth := tls.NoClientCert
	if hs.conf.GetBool(HTTPConfTLSClientAuth) {
		clientAuth = tls.RequireAndVerifyClientCert
	}

	// Support custom CA file
	var rootCAs *x509.CertPool
	caFile := hs.conf.GetString(HTTPConfTLSCAFile)
	if caFile != "" {
		rootCAs = x509.NewCertPool()
		var caBytes []byte
		caBytes, err = os.ReadFile(caFile)
		if err == nil {
			ok := rootCAs.AppendCertsFromPEM(caBytes)
			if !ok {
				err = i18n.NewError(ctx, i18n.MsgInvalidCAFile)
			}
		}
	} else {
		rootCAs, err = x509.SystemCertPool()
	}

=======
	tlsConfig, err := fftls.ConstructTLSConfig(ctx, hs.conf.SubSection("tls"), "server")
>>>>>>> 4a477fec
	if err != nil {
		return nil, err
	}

	authConfig := hs.conf.SubSection("auth")
	authPluginName := hs.conf.GetString(HTTPAuthType)
	handler, err := wrapAuthIfEnabled(ctx, authConfig, authPluginName, r)
	if err != nil {
		return nil, err
	}
	handler = WrapCorsIfEnabled(ctx, hs.corsConf, handler)

	// Where a maximum request timeout is set, it does not make sense for either the
	// read timeout (time to read full body), or the write timeout (time to write the
	// response after processing the request) to be less than that
	readTimeout := hs.conf.GetDuration(HTTPConfReadTimeout)
	if readTimeout < hs.options.MaximumRequestTimeout {
		readTimeout = hs.options.MaximumRequestTimeout + 1*time.Second
	}
	writeTimeout := hs.conf.GetDuration(HTTPConfWriteTimeout)
	if writeTimeout < hs.options.MaximumRequestTimeout {
		writeTimeout = hs.options.MaximumRequestTimeout + 1*time.Second
	}

	log.L(ctx).Debugf("HTTP Server Timeouts (%s): read=%s write=%s request=%s", hs.l.Addr(), readTimeout, writeTimeout, hs.options.MaximumRequestTimeout)
	srv = &http.Server{
		Handler:           handler,
		WriteTimeout:      writeTimeout,
		ReadTimeout:       readTimeout,
		ReadHeaderTimeout: hs.conf.GetDuration(HTTPConfReadTimeout), // safe for this to always be the read timeout - should be short
		TLSConfig:         tlsConfig,
		ConnContext: func(newCtx context.Context, c net.Conn) context.Context {
			l := log.L(ctx).WithField("req", fftypes.ShortID())
			newCtx = log.WithLogger(newCtx, l)
			l.Debugf("New HTTP connection: remote=%s local=%s", c.RemoteAddr().String(), c.LocalAddr().String())
			return newCtx
		},
	}
	return srv, nil
}

func (hs *httpServer) ServeHTTP(ctx context.Context) {
	serverEnded := make(chan struct{})
	go func() {
		select {
		case <-ctx.Done():
			log.L(ctx).Infof("API server context canceled - shutting down")
			shutdownContext, cancel := context.WithTimeout(context.Background(), hs.shutdownTimeout)
			defer cancel()
			if err := hs.s.Shutdown(shutdownContext); err != nil {
				hs.onClose <- err
				return
			}
		case <-serverEnded:
			return
		}
	}()

	var err error
	if hs.tlsEnabled {
		err = hs.s.ServeTLS(hs.l, hs.tlsCertFile, hs.tlsKeyFile)
	} else {
		err = hs.s.Serve(hs.l)
	}
	if err == http.ErrServerClosed {
		err = nil
	}
	close(serverEnded)
	log.L(ctx).Infof("API server complete")

	hs.onClose <- err
}<|MERGE_RESOLUTION|>--- conflicted
+++ resolved
@@ -21,7 +21,6 @@
 	"fmt"
 	"net"
 	"net/http"
-	"os"
 	"time"
 
 	"github.com/gorilla/mux"
@@ -103,34 +102,7 @@
 }
 
 func (hs *httpServer) createServer(ctx context.Context, r *mux.Router) (srv *http.Server, err error) {
-<<<<<<< HEAD
-
-	// Support client auth
-	clientAuth := tls.NoClientCert
-	if hs.conf.GetBool(HTTPConfTLSClientAuth) {
-		clientAuth = tls.RequireAndVerifyClientCert
-	}
-
-	// Support custom CA file
-	var rootCAs *x509.CertPool
-	caFile := hs.conf.GetString(HTTPConfTLSCAFile)
-	if caFile != "" {
-		rootCAs = x509.NewCertPool()
-		var caBytes []byte
-		caBytes, err = os.ReadFile(caFile)
-		if err == nil {
-			ok := rootCAs.AppendCertsFromPEM(caBytes)
-			if !ok {
-				err = i18n.NewError(ctx, i18n.MsgInvalidCAFile)
-			}
-		}
-	} else {
-		rootCAs, err = x509.SystemCertPool()
-	}
-
-=======
 	tlsConfig, err := fftls.ConstructTLSConfig(ctx, hs.conf.SubSection("tls"), "server")
->>>>>>> 4a477fec
 	if err != nil {
 		return nil, err
 	}
