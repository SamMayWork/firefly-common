--- conflicted
+++ resolved
@@ -135,8 +135,5 @@
 	MsgMetricsEmptyRegistry                        = ffe("FF00200", "Metrics registry has no subsystem registered")
 	MsgMetricsSubsystemHTTPInstrumentationNotFound = ffe("FF00201", "No HTTP metrics instrumentation found for subsystem %s")
 	MsgMetricsInvalidLabel                         = ffe("FF00202", "Label with name '%s' is invalid due to clashing with system prefix '%s'")
-<<<<<<< HEAD
-=======
 	MsgInvalidNamespaceUUID                        = ffe("FF00203", "Expected 'namespace:' prefix on ID '%s'", 400)
->>>>>>> 0ea2b4af
 )